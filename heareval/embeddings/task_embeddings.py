--- conflicted
+++ resolved
@@ -410,13 +410,14 @@
         # on the dcase task.
         # Unforunately, this is not tuned per model and is based upon the largest
         # model and largest audio files we have.
-<<<<<<< HEAD
         estimated_batch_size: int
         if metadata["sample_duration"] is not None:
             estimated_batch_size = max(
                 1,
                 int(
-                    0.9
+                  # 0.9
+                  # One of the submissions needs smaller batches
+                  0.7
                     * (120 / metadata["sample_duration"])
                     * (16000 / embedding.sample_rate)
                 ),
@@ -426,18 +427,6 @@
             # files will of different length and the model cannot be run with
             # batch size > 1
             estimated_batch_size = 1
-=======
-        estimated_batch_size = max(
-            1,
-            int(
-                # 0.9
-                # One of the submissions needs smaller batches
-                0.7
-                * (120 / metadata["sample_duration"])
-                * (16000 / embedding.sample_rate)
-            ),
-        )
->>>>>>> e060d0e4
         print(f"Estimated batch size = {estimated_batch_size}")
         split_data = json.load(split_path.open())
         dataloader = get_dataloader_for_embedding(
